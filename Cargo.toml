--- conflicted
+++ resolved
@@ -19,17 +19,10 @@
 curve25519-dalek = "4.0.0-pre.1"
 displaydoc = { version = "0.2.3", default-features = false }
 hkdf = "0.12.0"
-<<<<<<< HEAD
-jf-plonk = { git = "https://github.com/EspressoSystems/jellyfish.git" }
-jf-primitives = { git = "https://github.com/EspressoSystems/jellyfish.git" }
-jf-relation = { git = "https://github.com/EspressoSystems/jellyfish.git" }
-jf-utils = { git = "https://github.com/EspressoSystems/jellyfish.git" }
-proc-status = "0.1.1"
-=======
-jf-plonk = { git = "https://github.com/EspressoSystems/jellyfish.git", rev = "64f55becffe0b93bfef2c6dc49274ef54d5ff6fc"}
+jf-plonk = { git = "https://github.com/EspressoSystems/jellyfish.git", rev = "64f55becffe0b93bfef2c6dc49274ef54d5ff6fc" }
 jf-primitives = { git = "https://github.com/EspressoSystems/jellyfish.git", rev = "64f55becffe0b93bfef2c6dc49274ef54d5ff6fc" }
 jf-relation = { git = "https://github.com/EspressoSystems/jellyfish.git", rev = "64f55becffe0b93bfef2c6dc49274ef54d5ff6fc" }
 jf-utils = { git = "https://github.com/EspressoSystems/jellyfish.git", rev = "64f55becffe0b93bfef2c6dc49274ef54d5ff6fc" }
->>>>>>> f467e7ac
+proc-status = "0.1.1"
 serde = { version = "1.0", default-features = false, features = ["derive"] }
 sha2 = { version = "0.10.1", default-features = false }